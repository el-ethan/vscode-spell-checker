--- conflicted
+++ resolved
@@ -5,11 +5,7 @@
     "icon": "images/SpellCheck.png",
     "author": "Jason Dent",
     "license": "MIT",
-<<<<<<< HEAD
     "version": "1.0.0",
-=======
-    "version": "0.17.1",
->>>>>>> 38318497
     "publisher": "streetsidesoftware",
     "repository": {
         "type": "git",
@@ -300,11 +296,6 @@
     },
     "dependencies": {
         "comment-json": "^1.1.3",
-<<<<<<< HEAD
-        "cspell": "^1.2.1",
-        "escape-html": "^1.0.3",
-=======
->>>>>>> 38318497
         "mkdirp": "^0.5.1",
         "pug": "^2.0.0-beta10",
         "rxjs": "^5.1.0",
